  name: Python Quality Checks

  on:
    push:
      branches: [main]
    pull_request:
      branches: [main]

  jobs:
    quality:
      name: Lint, Format & Type Check
      runs-on: ubuntu-latest

      steps:
        - name: Checkout code
          uses: actions/checkout@v3

        - name: Set up Python
          uses: actions/setup-python@v4
          with:
            python-version: "3.11"

        - name: Install dependencies
          run: |
            python -m pip install --upgrade pip
            pip install black isort flake8 mypy

        - name: Run Black (check formatting)
          run: black . --check --diff --exclude '(^test/|test_.*\.py$)'

        - name: Run isort (check import order)
          run: isort . --check-only --diff --skip test --skip test_*.py --profile=black

<<<<<<< HEAD
      - name: Run flake8 (linting)
        run: flake8 --max-line-length=150 --extend-ignore=E203 --exclude=__init__.py,test
=======
>>>>>>> 687002d4

        - name: Run flake8 (linting)
          run: flake8 --exclude='^test/,test_.*\.py$' .

        - name: Run mypy (type checking)
          run: mypy --exclude '(^test/|test_.*\.py$)' .<|MERGE_RESOLUTION|>--- conflicted
+++ resolved
@@ -31,14 +31,8 @@
         - name: Run isort (check import order)
           run: isort . --check-only --diff --skip test --skip test_*.py --profile=black
 
-<<<<<<< HEAD
-      - name: Run flake8 (linting)
-        run: flake8 --max-line-length=150 --extend-ignore=E203 --exclude=__init__.py,test
-=======
->>>>>>> 687002d4
-
         - name: Run flake8 (linting)
-          run: flake8 --exclude='^test/,test_.*\.py$' .
+          run: flake8 --max-line-length=150 --extend-ignore=E203 --exclude=__init__.py,test
 
         - name: Run mypy (type checking)
           run: mypy --exclude '(^test/|test_.*\.py$)' .